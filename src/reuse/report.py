# SPDX-FileCopyrightText: 2017-2019 Free Software Foundation Europe e.V.
#
# SPDX-License-Identifier: GPL-3.0-or-later

"""Module that contains reports about files and projects for linting."""

import datetime
import logging
import random
from gettext import gettext as _
from hashlib import md5
from io import StringIO
from os import PathLike
from pathlib import Path
from typing import Iterable, List, NamedTuple, Set
from uuid import uuid4

from . import __version__
from ._util import _LICENSING, _checksum
from .project import Project

_LOGGER = logging.getLogger(__name__)

FileReportInfo = NamedTuple(
    "FileReportInfo",
    [
        ("file_report", "FileReport"),
        ("bad_licenses", Set[str]),
        ("missing_licenses", Set[str]),
    ],
)


class ProjectReport:  # pylint: disable=too-many-instance-attributes
    """Object that holds linting report about the project."""

    def __init__(self, do_checksum: bool = True):
        self.path = None
        self.licenses = dict()
        self.missing_licenses = dict()
        self.bad_licenses = dict()
        self.deprecated_licenses = set()
        self.read_errors = set()
        self.file_reports = set()
        self.licenses_without_extension = dict()

        self.do_checksum = do_checksum

        self._unused_licenses = None
        self._files_without_licenses = None
        self._files_without_copyright = None

    def to_dict(self):
        """Turn the report into a json-like dictionary."""
        return {
            "path": str(Path(self.path).resolve()),
            "bad_licenses": {
                lic: [str(file_) for file_ in files]
                for lic, files in self.bad_licenses.items()
            },
            "licenses": {
                identifier: str(path)
                for identifier, path in self.licenses.items()
            },
            "licenses_without_extension": {
                identifier: str(path)
                for identifier, path in self.licenses_without_extension.items()
            },
            "missing_licenses": {
                lic: [str(file_) for file_ in files]
                for lic, files in self.missing_licenses.items()
            },
<<<<<<< HEAD
            "bad_licenses": {
                lic: [str(file_) for file_ in files]
                for lic, files in self.bad_licenses.items()
            },
            "deprecated_licenses": sorted(self.deprecated_licenses),
=======
>>>>>>> cddbc072
            "read_errors": list(map(str, self.read_errors)),
            "file_reports": [report.to_dict() for report in self.file_reports],
        }

    def bill_of_materials(self) -> str:
        """Generate a bill of materials from the project.

        See https://spdx.org/specifications.
        """
        out = StringIO()
        # Write mandatory tags
        out.write("SPDXVersion: SPDX-2.1\n")
        out.write("DataLicense: CC0-1.0\n")
        out.write("SPDXID: SPDXRef-DOCUMENT\n")

        out.write("DocumentName: {}\n".format(Path(self.path).resolve().name))
        # TODO: Generate UUID from git revision maybe
        # TODO: Fix the URL
        out.write(
            "DocumentNamespace: "
            "http://spdx.org/spdxdocs/spdx-v2.1-{}\n".format(uuid4())
        )

        # Author
        # TODO: Fix Person and Organization
        out.write("Creator: Person: Anonymous ()\n")
        out.write("Creator: Organization: Anonymous ()\n")
        out.write("Creator: Tool: reuse-{}\n".format(__version__))

        now = datetime.datetime.utcnow()
        now = now.replace(microsecond=0)
        out.write("Created: {}Z\n".format(now.isoformat()))
        out.write(
            "CreatorComment: <text>This document was created automatically "
            "using available reuse information consistent with "
            "REUSE.</text>\n"
        )

        reports = sorted(self.file_reports, key=lambda x: x.spdxfile.name)

        for report in reports:
            out.write(
                "Relationship: SPDXRef-DOCUMENT describes {}\n".format(
                    report.spdxfile.spdx_id
                )
            )

        for report in reports:
            out.write("\n")
            out.write("FileName: {}\n".format(report.spdxfile.name))
            out.write("SPDXID: {}\n".format(report.spdxfile.spdx_id))
            out.write(
                "FileChecksum: SHA1: {}\n".format(report.spdxfile.chk_sum)
            )
            # IMPORTANT: Make no assertion about concluded license. This tool
            # cannot, with full certainty, determine the license of a file.
            out.write("LicenseConcluded: NOASSERTION\n")

            for lic in sorted(report.spdxfile.licenses_in_file):
                out.write("LicenseInfoInFile: {}\n".format(lic))
            if report.spdxfile.copyright:
                out.write(
                    "FileCopyrightText: <text>{}</text>\n".format(
                        report.spdxfile.copyright
                    )
                )
            else:
                out.write("FileCopyrightText: NONE\n")

        # Licenses
        for lic, path in sorted(self.licenses.items()):
            if lic.startswith("LicenseRef-"):
                out.write("\n")
                out.write("LicenseID: {}\n".format(lic))
                out.write("LicenseName: NOASSERTION\n")

                with (Path(self.path) / path).open() as fp:
                    out.write(
                        "ExtractedText: <text>{}</text>\n".format(fp.read())
                    )

        return out.getvalue()

    @classmethod
    def generate(
        cls, project: Project, do_checksum: bool = True
    ) -> "ProjectReport":
        """Generate a ProjectReport from a Project."""
        project_report = cls(do_checksum=do_checksum)
        project_report.path = project.root
        project_report.licenses = project.licenses
        project_report.licenses_without_extension = (
            project.licenses_without_extension
        )
        for file_ in project.all_files():
            try:
                lint_file_info = FileReport.generate(
                    project, file_, do_checksum=project_report.do_checksum
                )
            except (OSError, UnicodeError):
                # Translators: %s is a path.
                _LOGGER.info(_("Could not read %s"), file_)
                project_report.read_errors.add(file_)
                continue

            # File report.
            project_report.file_reports.add(lint_file_info.file_report)

            # Bad and missing licenses.
            for license in lint_file_info.missing_licenses:
                project_report.missing_licenses.setdefault(license, set()).add(
                    lint_file_info.file_report.path
                )
            for license in lint_file_info.bad_licenses:
                project_report.bad_licenses.setdefault(license, set()).add(
                    lint_file_info.file_report.path
                )

        # More bad licenses, and also deprecated licenses
        for name, path in project.licenses.items():
            if name not in project.license_map:
                project_report.bad_licenses.setdefault(name, set()).add(path)
            elif project.license_map[name]["isDeprecatedLicenseId"]:
                project_report.deprecated_licenses.add(name)

        return project_report

    @property
    def used_licenses(self) -> Set[str]:
        """Set of license identifiers that are found in file reports."""
        return set(self.licenses) - self.unused_licenses

    @property
    def unused_licenses(self) -> Set[str]:
        """Set of license identifiers that are not found in any file report."""
        if self._unused_licenses is not None:
            return self._unused_licenses

        used_licenses = set()
        unused_licenses = set()

        for file_report in self.file_reports:
            for lic in file_report.spdxfile.licenses_in_file:
                used_licenses.add(lic)

        for lic in self.licenses:
            if lic not in used_licenses:
                unused_licenses.add(lic)

        self._unused_licenses = unused_licenses
        return unused_licenses

    @property
    def files_without_licenses(self) -> Iterable[PathLike]:
        """Iterable of paths that have no license information."""
        if self._files_without_licenses is not None:
            return self._files_without_licenses

        files_without_licenses = []

        for file_report in self.file_reports:
            if not file_report.spdxfile.licenses_in_file:
                files_without_licenses.append(file_report.path)

        self._files_without_licenses = files_without_licenses
        return files_without_licenses

    @property
    def files_without_copyright(self) -> Iterable[PathLike]:
        """Iterable of paths that have no copyright information."""
        if self._files_without_copyright is not None:
            return self._files_without_copyright

        files_without_copyright = []

        for file_report in self.file_reports:
            if not file_report.spdxfile.copyright:
                files_without_copyright.append(file_report.path)

        self._files_without_copyright = files_without_copyright
        return files_without_copyright


class _File:  # pylint: disable=too-few-public-methods
    """Represent an SPDX file. Sufficiently enough for our purposes, in any
    case.
    """

    def __init__(self, name, spdx_id=None, chk_sum=None):
        self.name: str = name
        self.spdx_id: str = spdx_id
        self.chk_sum: str = chk_sum
        self.licenses_in_file: List[str] = []
        self.copyright: str = None


class FileReport:
    """Object that holds a linting report about a single file. Importantly,
    it also contains SPDX File information in :attr:`spdxfile`.
    """

    def __init__(
        self, name: PathLike, path: PathLike, do_checksum: bool = True
    ):
        self.spdxfile = _File(name)
        self.path = Path(path)
        self.do_checksum = do_checksum

    def to_dict(self):
        """Turn the report into a json-like dictionary."""
        return {
            "path": str(Path(self.path).resolve()),
            "name": self.spdxfile.name,
            "spdx_id": self.spdxfile.spdx_id,
            "chk_sum": self.spdxfile.chk_sum,
            "licenses_in_file": [
                lic for lic in self.spdxfile.licenses_in_file
            ],
            "copyright": self.spdxfile.copyright,
        }

    @classmethod
    def generate(
        cls, project: Project, path: PathLike, do_checksum: bool = True
    ) -> FileReportInfo:
        """Generate a FileReport from a path in a Project."""
        path = Path(path)
        if not path.is_file():
            raise OSError("{} is not a file".format(path))

        # pylint: disable=protected-access
        relative = project._relative_from_root(path)
        report = cls("./" + str(relative), path, do_checksum=do_checksum)

        bad_licenses = set()
        missing_licenses = set()

        # Checksum and ID
        if report.do_checksum:
            report.spdxfile.chk_sum = _checksum(path)
        else:
            # This path avoids a lot of heavy computation, which is handy for
            # scenarios where you only need a unique hash, not a consistent
            # hash.
            report.spdxfile.chk_sum = "%040x" % random.getrandbits(40)
        spdx_id = md5()
        spdx_id.update(str(relative).encode("utf-8"))
        spdx_id.update(report.spdxfile.chk_sum.encode("utf-8"))
        report.spdxfile.spdx_id = "SPDXRef-{}".format(spdx_id.hexdigest())

        spdx_info = project.spdx_info_of(path)
        for expression in spdx_info.spdx_expressions:
            for identifier in _LICENSING.license_keys(expression):
                # Bad license
                if identifier not in project.license_map:
                    bad_licenses.add(identifier)
                # Missing license
                elif identifier not in project.licenses:
                    missing_licenses.add(identifier)

                # Add license to report.
                report.spdxfile.licenses_in_file.append(identifier)

        # Copyright text
        report.spdxfile.copyright = "\n".join(
            sorted(spdx_info.copyright_lines)
        )

        return FileReportInfo(report, bad_licenses, missing_licenses)

    def __hash__(self):
        if self.spdxfile.chk_sum is not None:
            return hash(self.spdxfile.name + self.spdxfile.chk_sum)
        return super().__hash__(self)<|MERGE_RESOLUTION|>--- conflicted
+++ resolved
@@ -54,14 +54,15 @@
         """Turn the report into a json-like dictionary."""
         return {
             "path": str(Path(self.path).resolve()),
+            "licenses": {
+                identifier: str(path)
+                for identifier, path in self.licenses.items()
+            },
             "bad_licenses": {
                 lic: [str(file_) for file_ in files]
                 for lic, files in self.bad_licenses.items()
             },
-            "licenses": {
-                identifier: str(path)
-                for identifier, path in self.licenses.items()
-            },
+            "deprecated_licenses": sorted(self.deprecated_licenses),
             "licenses_without_extension": {
                 identifier: str(path)
                 for identifier, path in self.licenses_without_extension.items()
@@ -70,14 +71,6 @@
                 lic: [str(file_) for file_ in files]
                 for lic, files in self.missing_licenses.items()
             },
-<<<<<<< HEAD
-            "bad_licenses": {
-                lic: [str(file_) for file_ in files]
-                for lic, files in self.bad_licenses.items()
-            },
-            "deprecated_licenses": sorted(self.deprecated_licenses),
-=======
->>>>>>> cddbc072
             "read_errors": list(map(str, self.read_errors)),
             "file_reports": [report.to_dict() for report in self.file_reports],
         }
