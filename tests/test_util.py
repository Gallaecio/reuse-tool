# SPDX-FileCopyrightText: 2017 Free Software Foundation Europe e.V. <https://fsfe.org>
# SPDX-FileCopyrightText: © 2020 Liferay, Inc. <https://liferay.com>
<<<<<<< HEAD
# SPDX-FileCopyrightText: 2022 Nico Rikken <nico.rikken@fsfe.org>
# SPDX-FileCopyrightText: 2022 Florian Snow <florian@familysnow.net>
# SPDX-FileCopyrightText: 2022 Carmen Bianca Bakker <carmenbianca@fsfe.org>
=======
# SPDX-FileCopyrightText: 2022 Florian Snow <florian@familysnow.net>
>>>>>>> 88446f61
#
# SPDX-License-Identifier: GPL-3.0-or-later

"""Tests for reuse._util"""

# pylint: disable=protected-access,invalid-name

import os
from argparse import ArgumentTypeError
from inspect import cleandoc
from io import BytesIO
from pathlib import Path

import pytest
from boolean.boolean import ParseError
from license_expression import LicenseSymbol

from reuse import _util
from reuse._util import _LICENSING

try:
    import pwd

    is_root = pwd.getpwuid(os.getuid()).pw_name == "root"
    is_posix = True
except ImportError:
    is_root = False
    is_posix = False


git = pytest.mark.skipif(not _util.GIT_EXE, reason="requires git")
no_root = pytest.mark.xfail(is_root, reason="fails when user is root")
posix = pytest.mark.skipif(not is_posix, reason="Windows not supported")


def test_extract_expression():
    """Parse various expressions."""
    expressions = ["GPL-3.0+", "GPL-3.0 AND CC0-1.0", "nonsense"]
    for expression in expressions:
        result = _util.extract_spdx_info(
            "SPDX" + f"-License-Identifier: {expression}"
        )
        assert result.spdx_expressions == {_LICENSING.parse(expression)}


def test_extract_erroneous_expression():
    """Parse an incorrect expression."""
    expression = "SPDX" + "-License-Identifier: GPL-3.0-or-later AND (MIT OR)"
    with pytest.raises(ParseError):
        _util.extract_spdx_info(expression)


def test_extract_no_info():
    """Given a file without SPDX information, return an empty SpdxInfo
    object.
    """
    result = _util.extract_spdx_info("")
    assert result == _util.SpdxInfo(set(), set())


def test_extract_tab():
    """A tag followed by a tab is also valid."""
    result = _util.extract_spdx_info("SPDX" + "-License-Identifier:\tMIT")
    assert result.spdx_expressions == {_LICENSING.parse("MIT")}


def test_extract_many_whitespace():
    """When a tag is followed by a lot of whitespace, the whitespace should be
    filtered out.
    """
    result = _util.extract_spdx_info("SPDX" + "-License-Identifier:    MIT")
    assert result.spdx_expressions == {_LICENSING.parse("MIT")}


def test_extract_bibtex_comment():
    """A special case for BibTex comments."""
    expression = "@Comment{SPDX" + "-License-Identifier: GPL-3.0-or-later}"
    result = _util.extract_spdx_info(expression)
    assert str(list(result.spdx_expressions)[0]) == "GPL-3.0-or-later"


def test_extract_copyright():
    """Given a file with copyright information, have it return that copyright
    information.
    """
    copyright_line = "SPDX" + "-FileCopyrightText: 2019 Jane Doe"
    result = _util.extract_spdx_info(copyright_line)
    assert result.copyright_lines == {copyright_line}


def test_extract_copyright_duplicate():
    """When a copyright line is duplicated, only yield one."""
    copyright_line = "SPDX" + "-FileCopyrightText: 2019 Jane Doe"
    result = _util.extract_spdx_info(
        "\n".join((copyright_line, copyright_line))
    )
    assert result.copyright_lines == {copyright_line}


def test_extract_copyright_tab():
    """A tag followed by a tab is also valid."""
    copyright_line = "SPDX" + "-FileCopyrightText:\t2019 Jane Doe"
    result = _util.extract_spdx_info(copyright_line)
    assert result.copyright_lines == {copyright_line}


def test_extract_copyright_many_whitespace():
    """When a tag is followed by a lot of whitespace, that is also valid. The
    whitespace is not filtered out.
    """
    copyright_line = "SPDX" + "-FileCopyrightText:    2019 Jane Doe"
    result = _util.extract_spdx_info(copyright_line)
    assert result.copyright_lines == {copyright_line}


def test_extract_copyright_variations():
    """There are multiple ways to declare copyright. All should be detected."""
    text = cleandoc(
        """
        SPDX-FileCopyrightText: 2019 Jane Doe
        SPDX-FileCopyrightText: © 2019 Jane Doe
        © 2019 Jane Doe
        Copyright © 2019 Jane Doe
        Copyright 2019 Jane Doe
        Copyright (C) 2019 Jane Doe
        """
    )

    result = _util.extract_spdx_info(text)
    lines = text.splitlines()
    for line in lines:
        assert line in result.copyright_lines
    assert len(lines) == len(result.copyright_lines)


<<<<<<< HEAD
def test_extract_with_ignore_block():
    """Ensure that the copyright and licensing information inside the ignore
    block is actually ignored.
    """
    text = cleandoc(
        """
        SPDX-FileCopyrightText: 2019 Jane Doe
        SPDX-License-Identifier: CC0-1.0
        REUSE_IGNORE_BEGIN
        SPDX-FileCopyrightText: 2019 John Doe
        SPDX-License-Identifier: GPL-3.0-or-later
        REUSE_IGNORE_END
        SPDX-FileCopyrightText: 2019 Eve
        """
    )
    result = _util.extract_spdx_info(text)
    assert len(result.copyright_lines) == 2
    assert len(result.spdx_expressions) == 1


def test_filter_ignore_block_with_comment_style():
    """Test that the ignore block is properly removed if start and end markers
    are in comment style.
    """
    text = cleandoc(
        """
        Relevant text
        # REUSE_IGNORE_BEGIN
        Ignored text
        # REUSE_IGNORE_END
        Other relevant text
        """
    )
    expected = "Relevant text\n# \nOther relevant text"

    result = _util.filter_ignore_block(text)
    assert result == expected


def test_filter_ignore_block_non_comment_style():
    """Test that the ignore block is properly removed if start and end markers
    are not comment style.
    """
    text = cleandoc(
        """
        Relevant text
        REUSE_IGNORE_BEGIN
        Ignored text
        REUSE_IGNORE_END
        Other relevant text
        """
    )
    expected = cleandoc(
        """
        Relevant text

        Other relevant text
        """
    )

    result = _util.filter_ignore_block(text)
    assert result == expected


def test_filter_ignore_block_with_ignored_information_on_same_line():
    """Test that the ignore block is properly removed if there is information to
    be ignored on the same line.
    """
    text = cleandoc(
        """
        Relevant text
        REUSE_IGNORE_BEGIN Copyright me
        Ignored text
        sdojfsdREUSE_IGNORE_END
        Other relevant text
        """
    )
    expected = cleandoc(
        """
        Relevant text

        Other relevant text
        """
    )

    result = _util.filter_ignore_block(text)
    assert result == expected


def test_filter_ignore_block_with_relevant_information_on_same_line():
    """Test that the ignore block is properly removed if it has relevant
    information on the same line.
    """
    text = cleandoc(
        """
        Relevant textREUSE_IGNORE_BEGIN
        Ignored text
        REUSE_IGNORE_ENDOther relevant text
        """
    )
    expected = "Relevant textOther relevant text"

    result = _util.filter_ignore_block(text)
    assert result == expected


def test_filter_ignore_block_with_beginning_and_end_on_same_line_correct_order():
    """Test that the ignore block is properly removed if it has relevant
    information on the same line.
    """
    text = cleandoc(
        """
        Relevant textREUSE_IGNORE_BEGINIgnored textREUSE_IGNORE_ENDOther
        relevant text
        """
    )
    expected = cleandoc(
        """
        Relevant textOther
        relevant text
        """
    )

    result = _util.filter_ignore_block(text)
    assert result == expected


def test_filter_ignore_block_with_beginning_and_end_on_same_line_wrong_order():
    """Test that the ignore block is properly removed if it has relevant
    information on the same line.
    """
    text = "Relevant textREUSE_IGNORE_ENDOther relevant textREUSE_IGNORE_BEGINIgnored text"
    expected = "Relevant textREUSE_IGNORE_ENDOther relevant text"

    result = _util.filter_ignore_block(text)
    assert result == expected


def test_filter_ignore_block_without_end():
    """Test that the ignore block is properly removed if it has relevant
    information on the same line.
    """
    text = cleandoc(
        """
        Relevant text
        REUSE_IGNORE_BEGIN
        Ignored text
        Other ignored text
        """
    )
    expected = "Relevant text\n"

    result = _util.filter_ignore_block(text)
    assert result == expected


def test_filter_ignore_block_with_multiple_ignore_blocks():
    """Test that the ignore block is properly removed if it has relevant
    information on the same line.
    """
    text = cleandoc(
        """
        Relevant text
        REUSE_IGNORE_BEGIN
        Ignored text
        REUSE_IGNORE_END
        Other relevant text
        REUSE_IGNORE_BEGIN
        Other ignored text
        REUSE_IGNORE_END
        Even more relevant text
        """
    )
    expected = cleandoc(
        """
        Relevant text

        Other relevant text

        Even more relevant text
        """
    )

    result = _util.filter_ignore_block(text)
    assert result == expected


def test_copyright_from_dep5(copyright):
=======
def test_copyright_from_dep5(dep5_copyright):
>>>>>>> 88446f61
    """Verify that the glob in the dep5 file is matched."""
    result = _util._copyright_from_dep5("doc/foo.rst", dep5_copyright)
    assert LicenseSymbol("CC0-1.0") in result.spdx_expressions
    assert "2017 Jane Doe" in result.copyright_lines


def test_make_copyright_line_simple():
    """Given a simple statement, make it a copyright line."""
    assert (
        _util.make_copyright_line("hello")
        == "SPDX" + "-FileCopyrightText: hello"
    )


def test_make_copyright_line_year():
    """Given a simple statement and a year, make it a copyright line."""
    assert (
        _util.make_copyright_line("hello", year="2019")
        == "SPDX" + "-FileCopyrightText: 2019 hello"
    )


def test_make_copyright_line_style_spdx():
    """Given a simple statement and style, make it a copyright line."""
    statement = _util.make_copyright_line("hello", copyright_style="spdx")
    assert statement == "SPDX-FileCopyrightText: hello"


def test_make_copyright_line_style_spdx_year():
    """Given a simple statement, style and a year, make it a copyright line."""
    statement = _util.make_copyright_line(
        "hello", year=2019, copyright_style="spdx"
    )
    assert statement == "SPDX-FileCopyrightText: 2019 hello"


def test_make_copyright_line_style_spdx_symbol_year():
    """Given a simple statement, style and a year, make it a copyright line."""
    statement = _util.make_copyright_line(
        "hello", year=2019, copyright_style="spdx-symbol"
    )
    assert statement == "SPDX-FileCopyrightText: © 2019 hello"


def test_make_copyright_line_style_string_year():
    """Given a simple statement, style and a year, make it a copyright line."""
    statement = _util.make_copyright_line(
        "hello", year=2019, copyright_style="string"
    )
    assert statement == "Copyright 2019 hello"


def test_make_copyright_line_style_string_c_year():
    """Given a simple statement, style and a year, make it a copyright line."""
    statement = _util.make_copyright_line(
        "hello", year=2019, copyright_style="string-c"
    )
    assert statement == "Copyright (C) 2019 hello"


def test_make_copyright_line_style_string_symbol_year():
    """Given a simple statement, style and a year, make it a copyright line."""
    statement = _util.make_copyright_line(
        "hello", year=2019, copyright_style="string-symbol"
    )
    assert statement == "Copyright © 2019 hello"


def test_make_copyright_line_style_symbol_year():
    """Given a simple statement, style and a year, make it a copyright line."""
    statement = _util.make_copyright_line(
        "hello", year=2019, copyright_style="symbol"
    )
    assert statement == "© 2019 hello"


def test_make_copyright_line_existing_spdx_copyright():
    """Given a copyright line, do nothing."""
    value = "SPDX" + "-FileCopyrightText: hello"
    assert _util.make_copyright_line(value) == value


def test_make_copyright_line_existing_other_copyright():
    """Given a non-SPDX copyright line, do nothing."""
    value = "© hello"
    assert _util.make_copyright_line(value) == value


def test_make_copyright_line_multine_error():
    """Given a multiline argument, expect an error."""
    with pytest.raises(RuntimeError):
        _util.make_copyright_line("hello\nworld")


# pylint: disable=unused-argument


def test_pathtype_read_simple(fake_repository):
    """Get a Path to a readable file."""
    result = _util.PathType("r")("src/source_code.py")

    assert result == Path("src/source_code.py")


def test_pathtype_read_directory(fake_repository):
    """Get a Path to a readable directory."""
    result = _util.PathType("r")("src")

    assert result == Path("src")


def test_pathtype_read_directory_force_file(fake_repository):
    """Cannot read a directory when a file is forced."""
    with pytest.raises(ArgumentTypeError):
        _util.PathType("r", force_file=True)("src")


@no_root
@posix
def test_pathtype_read_not_readable(fake_repository):
    """Cannot read a nonreadable file."""
    try:
        os.chmod("src/source_code.py", 0o000)

        with pytest.raises(ArgumentTypeError):
            _util.PathType("r")("src/source_code.py")
    finally:
        os.chmod("src/source_code.py", 0o777)


def test_pathtype_read_not_exists(empty_directory):
    """Cannot read a file that does not exist."""
    with pytest.raises(ArgumentTypeError):
        _util.PathType("r")("foo.py")


def test_pathtype_read_write_not_exists(empty_directory):
    """Cannot read/write a file that does not exist."""
    with pytest.raises(ArgumentTypeError):
        _util.PathType("r+")("foo.py")


@no_root
@posix
def test_pathtype_read_write_only_write(empty_directory):
    """A write-only file loaded with read/write needs both permissions."""
    path = Path("foo.py")
    path.touch()

    try:
        path.chmod(0o222)

        with pytest.raises(ArgumentTypeError):
            _util.PathType("r+")("foo.py")
    finally:
        path.chmod(0o777)


@no_root
@posix
def test_pathtype_read_write_only_read(empty_directory):
    """A read-only file loaded with read/write needs both permissions."""
    path = Path("foo.py")
    path.touch()

    try:
        path.chmod(0o444)

        with pytest.raises(ArgumentTypeError):
            _util.PathType("r+")("foo.py")
    finally:
        path.chmod(0o777)


def test_pathtype_write_not_exists(empty_directory):
    """Get a Path for a file that does not exist."""
    result = _util.PathType("w")("foo.py")

    assert result == Path("foo.py")


def test_pathtype_write_exists(fake_repository):
    """Get a Path for a file that exists."""
    result = _util.PathType("w")("src/source_code.py")

    assert result == Path("src/source_code.py")


def test_pathtype_write_directory(fake_repository):
    """Cannot write to directory."""
    with pytest.raises(ArgumentTypeError):
        _util.PathType("w")("src")


@no_root
@posix
def test_pathtype_write_exists_but_not_writeable(fake_repository):
    """Cannot get Path of file that exists but isn't writeable."""
    os.chmod("src/source_code.py", 0o000)

    with pytest.raises(ArgumentTypeError):
        _util.PathType("w")("src/source_code.py")

    os.chmod("src/source_code.py", 0o777)


@no_root
@posix
def test_pathtype_write_not_exist_but_directory_not_writeable(fake_repository):
    """Cannot get Path of file that does not exist but directory isn't
    writeable.
    """
    os.chmod("src", 0o000)

    with pytest.raises(ArgumentTypeError):
        _util.PathType("w")("src/foo.py")

    os.chmod("src", 0o777)


def test_pathtype_invalid_mode(empty_directory):
    """Only valid modes are 'r' and 'w'."""
    with pytest.raises(ValueError):
        _util.PathType("o")


def test_decoded_text_from_binary_simple():
    """A unicode string encoded as bytes object decodes back correctly."""
    text = "Hello, world ☺"
    encoded = text.encode("utf-8")
    assert _util.decoded_text_from_binary(BytesIO(encoded)) == text


def test_decoded_text_from_binary_size():
    """Only a given amount of bytes is decoded."""
    text = "Hello, world ☺"
    encoded = text.encode("utf-8")
    assert _util.decoded_text_from_binary(BytesIO(encoded), size=5) == "Hello"


def test_decoded_text_from_binary_crlf():
    """Given CRLF line endings, convert to LF."""
    text = "Hello\r\nworld"
    encoded = text.encode("utf-8")
    assert _util.decoded_text_from_binary(BytesIO(encoded)) == "Hello\nworld"


def test_similar_spdx_identifiers_typo():
    """Given a misspelt SPDX License Identifier, suggest a better one."""
    result = _util.similar_spdx_identifiers("GPL-3.0-or-lter")

    assert "GPL-3.0-or-later" in result
    assert "AGPL-3.0-or-later" in result
    assert "LGPL-3.0-or-later" in result


def test_similar_spdx_identifiers_prefix():
    """Given an incomplete SPDX License Identifier, suggest a better one."""
    result = _util.similar_spdx_identifiers("CC0")

    assert "CC0-1.0" in result


def test_detect_line_endings_windows():
    """Given a CRLF string, detect the line endings."""
    assert _util.detect_line_endings("hello\r\nworld") == "\r\n"


def test_detect_line_endings_mac():
    """Given a CR string, detect the line endings."""
    assert _util.detect_line_endings("hello\rworld") == "\r"


def test_detect_line_endings_linux():
    """Given a LF string, detect the line endings."""
    assert _util.detect_line_endings("hello\nworld") == "\n"


def test_detect_line_endings_no_newlines():
    """Given a file without line endings, default to os.linesep."""
    assert _util.detect_line_endings("hello world") == os.linesep<|MERGE_RESOLUTION|>--- conflicted
+++ resolved
@@ -1,12 +1,8 @@
 # SPDX-FileCopyrightText: 2017 Free Software Foundation Europe e.V. <https://fsfe.org>
 # SPDX-FileCopyrightText: © 2020 Liferay, Inc. <https://liferay.com>
-<<<<<<< HEAD
 # SPDX-FileCopyrightText: 2022 Nico Rikken <nico.rikken@fsfe.org>
 # SPDX-FileCopyrightText: 2022 Florian Snow <florian@familysnow.net>
 # SPDX-FileCopyrightText: 2022 Carmen Bianca Bakker <carmenbianca@fsfe.org>
-=======
-# SPDX-FileCopyrightText: 2022 Florian Snow <florian@familysnow.net>
->>>>>>> 88446f61
 #
 # SPDX-License-Identifier: GPL-3.0-or-later
 
@@ -142,7 +138,6 @@
     assert len(lines) == len(result.copyright_lines)
 
 
-<<<<<<< HEAD
 def test_extract_with_ignore_block():
     """Ensure that the copyright and licensing information inside the ignore
     block is actually ignored.
@@ -330,10 +325,7 @@
     assert result == expected
 
 
-def test_copyright_from_dep5(copyright):
-=======
 def test_copyright_from_dep5(dep5_copyright):
->>>>>>> 88446f61
     """Verify that the glob in the dep5 file is matched."""
     result = _util._copyright_from_dep5("doc/foo.rst", dep5_copyright)
     assert LicenseSymbol("CC0-1.0") in result.spdx_expressions
